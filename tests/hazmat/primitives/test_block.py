# Licensed under the Apache License, Version 2.0 (the "License");
# you may not use this file except in compliance with the License.
# You may obtain a copy of the License at
#
#    http://www.apache.org/licenses/LICENSE-2.0
#
# Unless required by applicable law or agreed to in writing, software
# distributed under the License is distributed on an "AS IS" BASIS,
# WITHOUT WARRANTIES OR CONDITIONS OF ANY KIND, either express or
# implied.
# See the License for the specific language governing permissions and
# limitations under the License.

from __future__ import absolute_import, division, print_function

import binascii

import pytest

from cryptography import utils
from cryptography.exceptions import (
    AlreadyFinalized, _Reasons
)
from cryptography.hazmat.backends.interfaces import CipherBackend
from cryptography.hazmat.primitives import interfaces
from cryptography.hazmat.primitives.ciphers import (
    Cipher, algorithms, modes
)

from .utils import (
    generate_aead_exception_test, generate_aead_tag_exception_test
)
from ...utils import raises_unsupported_algorithm


@utils.register_interface(interfaces.Mode)
class DummyMode(object):
    name = "dummy-mode"

    def validate_for_algorithm(self, algorithm):
        pass


@utils.register_interface(interfaces.CipherAlgorithm)
class DummyCipher(object):
    name = "dummy-cipher"
<<<<<<< HEAD
    key_size = 128
=======
    key_size = None
>>>>>>> 4365b12f


@pytest.mark.requires_backend_interface(interface=CipherBackend)
class TestCipher(object):
    def test_creates_encryptor(self, backend):
        cipher = Cipher(
            algorithms.AES(binascii.unhexlify(b"0" * 32)),
            modes.CBC(binascii.unhexlify(b"0" * 32)),
            backend
        )
        assert isinstance(cipher.encryptor(), interfaces.CipherContext)

    def test_creates_decryptor(self, backend):
        cipher = Cipher(
            algorithms.AES(binascii.unhexlify(b"0" * 32)),
            modes.CBC(binascii.unhexlify(b"0" * 32)),
            backend
        )
        assert isinstance(cipher.decryptor(), interfaces.CipherContext)

    def test_instantiate_with_non_algorithm(self, backend):
        algorithm = object()
        with pytest.raises(TypeError):
            Cipher(algorithm, mode=None, backend=backend)


@pytest.mark.requires_backend_interface(interface=CipherBackend)
class TestCipherContext(object):
    def test_use_after_finalize(self, backend):
        cipher = Cipher(
            algorithms.AES(binascii.unhexlify(b"0" * 32)),
            modes.CBC(binascii.unhexlify(b"0" * 32)),
            backend
        )
        encryptor = cipher.encryptor()
        encryptor.update(b"a" * 16)
        encryptor.finalize()
        with pytest.raises(AlreadyFinalized):
            encryptor.update(b"b" * 16)
        with pytest.raises(AlreadyFinalized):
            encryptor.finalize()
        decryptor = cipher.decryptor()
        decryptor.update(b"a" * 16)
        decryptor.finalize()
        with pytest.raises(AlreadyFinalized):
            decryptor.update(b"b" * 16)
        with pytest.raises(AlreadyFinalized):
            decryptor.finalize()

    def test_unaligned_block_encryption(self, backend):
        cipher = Cipher(
            algorithms.AES(binascii.unhexlify(b"0" * 32)),
            modes.ECB(),
            backend
        )
        encryptor = cipher.encryptor()
        ct = encryptor.update(b"a" * 15)
        assert ct == b""
        ct += encryptor.update(b"a" * 65)
        assert len(ct) == 80
        ct += encryptor.finalize()
        decryptor = cipher.decryptor()
        pt = decryptor.update(ct[:3])
        assert pt == b""
        pt += decryptor.update(ct[3:])
        assert len(pt) == 80
        assert pt == b"a" * 80
        decryptor.finalize()

    @pytest.mark.parametrize("mode", [DummyMode(), None])
    def test_nonexistent_cipher(self, backend, mode):
        cipher = Cipher(
            DummyCipher(), mode, backend
        )
        with raises_unsupported_algorithm(_Reasons.UNSUPPORTED_CIPHER):
            cipher.encryptor()

        with raises_unsupported_algorithm(_Reasons.UNSUPPORTED_CIPHER):
            cipher.decryptor()

    def test_incorrectly_padded(self, backend):
        cipher = Cipher(
            algorithms.AES(b"\x00" * 16),
            modes.CBC(b"\x00" * 16),
            backend
        )
        encryptor = cipher.encryptor()
        encryptor.update(b"1")
        with pytest.raises(ValueError):
            encryptor.finalize()

        decryptor = cipher.decryptor()
        decryptor.update(b"1")
        with pytest.raises(ValueError):
            decryptor.finalize()


@pytest.mark.supported(
    only_if=lambda backend: backend.cipher_supported(
        algorithms.AES("\x00" * 16), modes.GCM("\x00" * 12)
    ),
    skip_message="Does not support AES GCM",
)
@pytest.mark.requires_backend_interface(interface=CipherBackend)
class TestAEADCipherContext(object):
    test_aead_exceptions = generate_aead_exception_test(
        algorithms.AES,
        modes.GCM,
    )
    test_aead_tag_exceptions = generate_aead_tag_exception_test(
        algorithms.AES,
        modes.GCM,
    )


@pytest.mark.requires_backend_interface(interface=CipherBackend)
class TestModeValidation(object):
    def test_cbc(self, backend):
        with pytest.raises(ValueError):
            Cipher(
                algorithms.AES(b"\x00" * 16),
                modes.CBC(b"abc"),
                backend,
            )

    def test_ofb(self, backend):
        with pytest.raises(ValueError):
            Cipher(
                algorithms.AES(b"\x00" * 16),
                modes.OFB(b"abc"),
                backend,
            )

    def test_cfb(self, backend):
        with pytest.raises(ValueError):
            Cipher(
                algorithms.AES(b"\x00" * 16),
                modes.CFB(b"abc"),
                backend,
            )

    def test_cfb8(self, backend):
        with pytest.raises(ValueError):
            Cipher(
                algorithms.AES(b"\x00" * 16),
                modes.CFB8(b"abc"),
                backend,
            )

    def test_ctr(self, backend):
        with pytest.raises(ValueError):
            Cipher(
                algorithms.AES(b"\x00" * 16),
                modes.CTR(b"abc"),
                backend,
            )<|MERGE_RESOLUTION|>--- conflicted
+++ resolved
@@ -44,11 +44,7 @@
 @utils.register_interface(interfaces.CipherAlgorithm)
 class DummyCipher(object):
     name = "dummy-cipher"
-<<<<<<< HEAD
-    key_size = 128
-=======
     key_size = None
->>>>>>> 4365b12f
 
 
 @pytest.mark.requires_backend_interface(interface=CipherBackend)
