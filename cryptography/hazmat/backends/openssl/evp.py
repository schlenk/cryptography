# Licensed under the Apache License, Version 2.0 (the "License");
# you may not use this file except in compliance with the License.
# You may obtain a copy of the License at
#
#    http://www.apache.org/licenses/LICENSE-2.0
#
# Unless required by applicable law or agreed to in writing, software
# distributed under the License is distributed on an "AS IS" BASIS,
# WITHOUT WARRANTIES OR CONDITIONS OF ANY KIND, either express or
# implied.
# See the License for the specific language governing permissions and
# limitations under the License.

INCLUDES = """
#include <openssl/evp.h>
"""

TYPES = """
typedef ... EVP_CIPHER;
typedef struct {
    const EVP_CIPHER *cipher;
    ENGINE *engine;
    int encrypt;
    ...;
} EVP_CIPHER_CTX;
typedef ... EVP_MD;
typedef struct env_md_ctx_st {
    ...;
} EVP_MD_CTX;

typedef struct evp_pkey_st {
    int type;
    ...;
} EVP_PKEY;
static const int EVP_PKEY_RSA;
static const int EVP_PKEY_DSA;
<<<<<<< HEAD
static const int EVP_MAX_MD_SIZE;
static const int Cryptography_EVP_CTRL_GCM_SET_IVLEN;
static const int Cryptography_EVP_CTRL_GCM_GET_TAG;
static const int Cryptography_EVP_CTRL_GCM_SET_TAG;
=======
static const int EVP_CTRL_GCM_SET_IVLEN;
static const int EVP_CTRL_GCM_GET_TAG;
static const int EVP_CTRL_GCM_SET_TAG;
>>>>>>> a4ccb413

static const int Cryptography_HAS_GCM;
"""

FUNCTIONS = """
void OpenSSL_add_all_algorithms();

const EVP_CIPHER *EVP_get_cipherbyname(const char *);
int EVP_EncryptInit_ex(EVP_CIPHER_CTX *, const EVP_CIPHER *, ENGINE *,
                       const unsigned char *, const unsigned char *);
int EVP_CIPHER_CTX_set_padding(EVP_CIPHER_CTX *, int);
int EVP_EncryptUpdate(EVP_CIPHER_CTX *, unsigned char *, int *,
                      const unsigned char *, int);
int EVP_EncryptFinal_ex(EVP_CIPHER_CTX *, unsigned char *, int *);
int EVP_DecryptInit_ex(EVP_CIPHER_CTX *, const EVP_CIPHER *, ENGINE *,
                       const unsigned char *, const unsigned char *);
int EVP_DecryptUpdate(EVP_CIPHER_CTX *, unsigned char *, int *,
                      const unsigned char *, int);
int EVP_DecryptFinal_ex(EVP_CIPHER_CTX *, unsigned char *, int *);
int EVP_CipherInit_ex(EVP_CIPHER_CTX *, const EVP_CIPHER *, ENGINE *,
                      const unsigned char *, const unsigned char *, int);
int EVP_CipherUpdate(EVP_CIPHER_CTX *, unsigned char *, int *,
                     const unsigned char *, int);
int EVP_CipherFinal_ex(EVP_CIPHER_CTX *, unsigned char *, int *);
int EVP_CIPHER_CTX_cleanup(EVP_CIPHER_CTX *);
const EVP_CIPHER *EVP_CIPHER_CTX_cipher(const EVP_CIPHER_CTX *);
int EVP_CIPHER_block_size(const EVP_CIPHER *);
void EVP_CIPHER_CTX_init(EVP_CIPHER_CTX *);
EVP_CIPHER_CTX *EVP_CIPHER_CTX_new();
void EVP_CIPHER_CTX_free(EVP_CIPHER_CTX *);
int EVP_CIPHER_CTX_set_key_length(EVP_CIPHER_CTX *, int);

EVP_MD_CTX *EVP_MD_CTX_create();
int EVP_MD_CTX_copy_ex(EVP_MD_CTX *, const EVP_MD_CTX *);
int EVP_DigestInit_ex(EVP_MD_CTX *, const EVP_MD *, ENGINE *);
int EVP_DigestUpdate(EVP_MD_CTX *, const void *, size_t);
int EVP_DigestFinal_ex(EVP_MD_CTX *, unsigned char *, unsigned int *);
int EVP_MD_CTX_cleanup(EVP_MD_CTX *);
void EVP_MD_CTX_destroy(EVP_MD_CTX *);
const EVP_MD *EVP_get_digestbyname(const char *);
const EVP_MD *EVP_MD_CTX_md(const EVP_MD_CTX *);
int EVP_MD_size(const EVP_MD *);

EVP_PKEY *EVP_PKEY_new();
void EVP_PKEY_free(EVP_PKEY *);
int EVP_PKEY_type(int);
int EVP_PKEY_bits(EVP_PKEY *);
RSA *EVP_PKEY_get1_RSA(EVP_PKEY *);

int EVP_SignInit(EVP_MD_CTX *, const EVP_MD *);
int EVP_SignUpdate(EVP_MD_CTX *, const void *, size_t);
int EVP_SignFinal(EVP_MD_CTX *, unsigned char *, unsigned int *, EVP_PKEY *);

int EVP_VerifyInit(EVP_MD_CTX *, const EVP_MD *);
int EVP_VerifyUpdate(EVP_MD_CTX *, const void *, size_t);
int EVP_VerifyFinal(EVP_MD_CTX *, const unsigned char *, unsigned int,
                    EVP_PKEY *);

const EVP_MD *EVP_md5(void);
"""

MACROS = """
int EVP_PKEY_assign_RSA(EVP_PKEY *, RSA *);
int EVP_PKEY_assign_DSA(EVP_PKEY *, DSA *);
int EVP_CIPHER_CTX_block_size(const EVP_CIPHER_CTX *);
int EVP_CIPHER_CTX_ctrl(EVP_CIPHER_CTX *, int, int, void *);
"""

CUSTOMIZATIONS = """
#ifdef EVP_CTRL_GCM_SET_TAG
const int Cryptography_HAS_GCM = 1;
#else
const int Cryptography_HAS_GCM = 0;
const int EVP_CTRL_GCM_GET_TAG = -1;
const int EVP_CTRL_GCM_SET_TAG = -1;
const int EVP_CTRL_GCM_SET_IVLEN = -1;
#endif
"""

CONDITIONAL_NAMES = {
    "Cryptography_HAS_GCM": [
        "EVP_CTRL_GCM_GET_TAG",
        "EVP_CTRL_GCM_SET_TAG",
        "EVP_CTRL_GCM_SET_IVLEN",
    ]
}<|MERGE_RESOLUTION|>--- conflicted
+++ resolved
@@ -34,16 +34,10 @@
 } EVP_PKEY;
 static const int EVP_PKEY_RSA;
 static const int EVP_PKEY_DSA;
-<<<<<<< HEAD
 static const int EVP_MAX_MD_SIZE;
-static const int Cryptography_EVP_CTRL_GCM_SET_IVLEN;
-static const int Cryptography_EVP_CTRL_GCM_GET_TAG;
-static const int Cryptography_EVP_CTRL_GCM_SET_TAG;
-=======
 static const int EVP_CTRL_GCM_SET_IVLEN;
 static const int EVP_CTRL_GCM_GET_TAG;
 static const int EVP_CTRL_GCM_SET_TAG;
->>>>>>> a4ccb413
 
 static const int Cryptography_HAS_GCM;
 """
